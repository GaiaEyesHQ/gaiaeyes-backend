--- conflicted
+++ resolved
@@ -39,25 +39,6 @@
 
     pool = await get_pool()
     ctx = pool.connection()
-<<<<<<< HEAD
-    conn = await ctx.__aenter__()
-    exit_type = exit_exc = exit_tb = None
-
-    try:
-        await conn.execute(f"set statement_timeout = {STATEMENT_TIMEOUT_MS}")
-
-        try:
-            yield conn
-        except BaseException as exc:
-            exit_type, exit_exc, exit_tb = type(exc), exc, exc.__traceback__
-            raise
-    except BaseException as exc:
-        if exit_exc is None:
-            exit_type, exit_exc, exit_tb = type(exc), exc, exc.__traceback__
-        raise
-    finally:
-        await ctx.__aexit__(exit_type, exit_exc, exit_tb)
-=======
     try:
         conn = await ctx.__aenter__()
     except Exception:
@@ -73,7 +54,6 @@
         yield conn
     finally:
         await ctx.__aexit__(None, None, None)
->>>>>>> 91113e27
 
 
 _refresh_registry: Dict[str, float] = {}
