from __future__ import annotations

from datetime import datetime
from typing import List, Optional

import logging
from fastapi import APIRouter, Depends, HTTPException, Query, Request, Response
from fastapi.responses import JSONResponse
from pydantic import BaseModel, Field, conint

from ..db import get_db
from ..db import symptoms as symptoms_db

router = APIRouter(prefix="/symptoms", tags=["symptoms"])

logger = logging.getLogger(__name__)


_ERR_LOAD_CODES = "Failed to load symptom codes"
_ERR_RECORD_EVENT = "Failed to record symptom event"
_ERR_LOAD_TODAY = "Failed to load today's symptoms"
_ERR_LOAD_DAILY = "Failed to load daily symptom summary"
_ERR_LOAD_DIAG = "Failed to load diagnostic summary"


def _require_user_id(request: Request) -> str:
    user_id = getattr(request.state, "user_id", None)
    if not user_id:
        raise HTTPException(status_code=400, detail="user_id missing from request context")
    return user_id


class SymptomEventIn(BaseModel):
    symptom_code: str = Field(..., min_length=1)
    ts_utc: Optional[datetime] = None
    severity: Optional[conint(ge=1, le=5)] = None
    free_text: Optional[str] = None
    tags: Optional[List[str]] = None


class SymptomEnvelope(BaseModel):
    ok: bool = True
    error: Optional[str] = None
<<<<<<< HEAD
    raw_error: Optional[str] = None
=======
>>>>>>> 00cc9941
    friendly_error: Optional[str] = None


class SymptomEventData(BaseModel):
    id: str
    ts_utc: str


class SymptomEventResponse(SymptomEnvelope):
    data: Optional[SymptomEventData] = None


class SymptomTodayOut(BaseModel):
    symptom_code: str
    ts_utc: str
    severity: Optional[int] = None
    free_text: Optional[str] = None


class SymptomTodayResponse(SymptomEnvelope):
    data: List[SymptomTodayOut] = Field(default_factory=list)


class SymptomDailyRow(BaseModel):
    day: str
    symptom_code: str
    events: int
    mean_severity: Optional[float] = None
    last_ts: Optional[str] = None


class SymptomDailyResponse(SymptomEnvelope):
    data: List[SymptomDailyRow] = Field(default_factory=list)


class SymptomDiagRow(BaseModel):
    symptom_code: str
    events: int
    last_ts: Optional[str] = None


class SymptomDiagResponse(SymptomEnvelope):
    data: List[SymptomDiagRow] = Field(default_factory=list)


class SymptomCodeRow(BaseModel):
    symptom_code: str
    label: str
    description: Optional[str] = None
    is_active: bool = True


def _normalize_symptom_code(value: str) -> str:
    return value.strip().replace(" ", "_").replace("-", "_").upper()


@router.post("", response_model=SymptomEventResponse)
async def create_symptom_event(
    payload: SymptomEventIn,
    request: Request,
    conn=Depends(get_db),
    strict: bool = Query(
        False,
        description="If true, reject unknown symptom codes instead of mapping them to OTHER",
    ),
):
    user_id = _require_user_id(request)
    normalized_code = _normalize_symptom_code(payload.symptom_code)

    try:
        code_rows = await symptoms_db.fetch_symptom_codes(conn)
    except Exception:  # pragma: no cover - exercised via tests
        logger.exception("failed to load codes for symptom post", extra={"user_id": user_id})
<<<<<<< HEAD
        raw_error = _error_text(exc)
=======
>>>>>>> 00cc9941
        return JSONResponse(
            status_code=200,
            content={
                "ok": False,
                "data": None,
<<<<<<< HEAD
                "error": raw_error,
                "raw_error": raw_error,
=======
                "error": _error_text(exc),
>>>>>>> 00cc9941
                "friendly_error": _ERR_LOAD_CODES,
            },
        )

    lookup = {
        _normalize_symptom_code(row["symptom_code"]): row
        for row in code_rows
    }

    if not lookup:
        raise HTTPException(status_code=500, detail="No symptom codes configured")

    other_code = "OTHER" if "OTHER" in lookup else None

    if normalized_code not in lookup:
        if strict:
            valid_codes = sorted(lookup.keys())
            return JSONResponse(
                status_code=400,
                content={
                    "ok": False,
                    "data": None,
                    "error": "unknown symptom_code",
                    "valid": valid_codes,
                },
            )
        if other_code is None:
            raise HTTPException(status_code=500, detail="OTHER symptom code missing from catalog")
        normalized_code = other_code

    logger.info(
        "symptom_event",
        extra={
            "user_id": user_id,
            "symptom_code": normalized_code,
            "severity": payload.severity,
        },
    )

    try:
        result = await symptoms_db.insert_symptom_event(
            conn,
            user_id,
            symptom_code=normalized_code,
            ts_utc=payload.ts_utc,
            severity=payload.severity,
            free_text=payload.free_text,
            tags=payload.tags,
        )
    except Exception:  # pragma: no cover - exercised via tests
        logger.exception("failed to insert symptom event", extra={"user_id": user_id, "symptom_code": normalized_code})
<<<<<<< HEAD
        raw_error = _error_text(exc)
=======
>>>>>>> 00cc9941
        return JSONResponse(
            status_code=200,
            content={
                "ok": False,
                "data": None,
<<<<<<< HEAD
                "error": raw_error,
                "raw_error": raw_error,
=======
                "error": _error_text(exc),
>>>>>>> 00cc9941
                "friendly_error": _ERR_RECORD_EVENT,
            },
        )
    if not result.get("id") or not result.get("ts_utc"):
        raise HTTPException(status_code=500, detail="Failed to persist symptom event")
    data = SymptomEventData(id=result["id"], ts_utc=result["ts_utc"])
    return SymptomEventResponse(data=data, error=None)


def _success(payload: SymptomEnvelope) -> dict:
    return payload.model_dump()


def _failure(payload: SymptomEnvelope) -> JSONResponse:
    return JSONResponse(status_code=200, content=payload.model_dump())


def _error_text(exc: Exception) -> str:
    text = str(exc)
    return text if text else exc.__class__.__name__


@router.get("/today", response_model=SymptomTodayResponse)
async def get_symptoms_today(request: Request, conn=Depends(get_db)):
    user_id = _require_user_id(request)
    try:
        rows = await symptoms_db.fetch_symptoms_today(conn, user_id)
    except Exception:  # pragma: no cover - exercised via tests
        logger.exception("failed to load todays symptoms", extra={"user_id": user_id})
<<<<<<< HEAD
        raw_error = _error_text(exc)
=======
>>>>>>> 00cc9941
        return _failure(
            SymptomTodayResponse(
                ok=False,
                data=[],
<<<<<<< HEAD
                error=raw_error,
                raw_error=raw_error,
=======
                error=_error_text(exc),
>>>>>>> 00cc9941
                friendly_error=_ERR_LOAD_TODAY,
            )
        )
    data = [SymptomTodayOut(**row) for row in rows or []]
    return _success(SymptomTodayResponse(data=data))


@router.get("/daily", response_model=SymptomDailyResponse)
async def get_symptoms_daily(
    request: Request,
    conn=Depends(get_db),
    days: int = Query(30, ge=1, le=365),
):
    user_id = _require_user_id(request)
    try:
        rows = await symptoms_db.fetch_daily_summary(conn, user_id, days)
    except Exception:  # pragma: no cover - exercised via tests
        logger.exception("failed to load daily symptoms", extra={"user_id": user_id, "days": days})
<<<<<<< HEAD
        raw_error = _error_text(exc)
=======
>>>>>>> 00cc9941
        return _failure(
            SymptomDailyResponse(
                ok=False,
                data=[],
<<<<<<< HEAD
                error=raw_error,
                raw_error=raw_error,
=======
                error=_error_text(exc),
>>>>>>> 00cc9941
                friendly_error=_ERR_LOAD_DAILY,
            )
        )
    data = [SymptomDailyRow(**row) for row in rows or []]
    return _success(SymptomDailyResponse(data=data))


@router.get("/diag", response_model=SymptomDiagResponse)
async def get_symptom_diag(
    request: Request,
    conn=Depends(get_db),
    days: int = Query(30, ge=1, le=365),
):
    user_id = _require_user_id(request)
    try:
        rows = await symptoms_db.fetch_diagnostics(conn, user_id, days)
    except Exception:  # pragma: no cover - exercised via tests
        logger.exception("failed to load diagnostic summary", extra={"user_id": user_id, "days": days})
<<<<<<< HEAD
        raw_error = _error_text(exc)
=======
>>>>>>> 00cc9941
        return _failure(
            SymptomDiagResponse(
                ok=False,
                data=[],
<<<<<<< HEAD
                error=raw_error,
                raw_error=raw_error,
=======
                error=_error_text(exc),
>>>>>>> 00cc9941
                friendly_error=_ERR_LOAD_DIAG,
            )
        )
    data = [SymptomDiagRow(**row) for row in rows or []]
    return _success(SymptomDiagResponse(data=data))


class SymptomCodeResponse(SymptomEnvelope):
    data: List[SymptomCodeRow] = Field(default_factory=list)


@router.get("/codes", response_model=SymptomCodeResponse)
async def list_symptom_codes(
    response: Response,
    conn=Depends(get_db),
    include_inactive: bool = Query(False, description="Return inactive codes as well"),
):
    try:
        rows = await symptoms_db.fetch_symptom_codes(conn, include_inactive=include_inactive)
    except Exception:  # pragma: no cover - exercised via tests
        logger.exception("failed to load symptom codes", extra={"include_inactive": include_inactive})
<<<<<<< HEAD
        raw_error = _error_text(exc)
=======
>>>>>>> 00cc9941
        return _failure(
            SymptomCodeResponse(
                ok=False,
                data=[],
<<<<<<< HEAD
                error=raw_error,
                raw_error=raw_error,
=======
                error=_error_text(exc),
>>>>>>> 00cc9941
                friendly_error=_ERR_LOAD_CODES,
            )
        )

    response.headers["Cache-Control"] = "public, max-age=300"

    normalized_rows: List[SymptomCodeRow] = []
    for row in rows:
        normalized_rows.append(
            SymptomCodeRow(
                symptom_code=_normalize_symptom_code(row["symptom_code"]),
                label=row["label"],
                description=row.get("description"),
                is_active=bool(row.get("is_active", False)),
            )
        )
    return _success(SymptomCodeResponse(data=normalized_rows))<|MERGE_RESOLUTION|>--- conflicted
+++ resolved
@@ -41,10 +41,7 @@
 class SymptomEnvelope(BaseModel):
     ok: bool = True
     error: Optional[str] = None
-<<<<<<< HEAD
     raw_error: Optional[str] = None
-=======
->>>>>>> 00cc9941
     friendly_error: Optional[str] = None
 
 
@@ -118,21 +115,15 @@
         code_rows = await symptoms_db.fetch_symptom_codes(conn)
     except Exception:  # pragma: no cover - exercised via tests
         logger.exception("failed to load codes for symptom post", extra={"user_id": user_id})
-<<<<<<< HEAD
-        raw_error = _error_text(exc)
-=======
->>>>>>> 00cc9941
+        raw_error = _error_text(exc)
         return JSONResponse(
             status_code=200,
             content={
                 "ok": False,
                 "data": None,
-<<<<<<< HEAD
                 "error": raw_error,
                 "raw_error": raw_error,
-=======
                 "error": _error_text(exc),
->>>>>>> 00cc9941
                 "friendly_error": _ERR_LOAD_CODES,
             },
         )
@@ -184,21 +175,15 @@
         )
     except Exception:  # pragma: no cover - exercised via tests
         logger.exception("failed to insert symptom event", extra={"user_id": user_id, "symptom_code": normalized_code})
-<<<<<<< HEAD
-        raw_error = _error_text(exc)
-=======
->>>>>>> 00cc9941
+        raw_error = _error_text(exc)
         return JSONResponse(
             status_code=200,
             content={
                 "ok": False,
                 "data": None,
-<<<<<<< HEAD
                 "error": raw_error,
                 "raw_error": raw_error,
-=======
                 "error": _error_text(exc),
->>>>>>> 00cc9941
                 "friendly_error": _ERR_RECORD_EVENT,
             },
         )
@@ -228,20 +213,14 @@
         rows = await symptoms_db.fetch_symptoms_today(conn, user_id)
     except Exception:  # pragma: no cover - exercised via tests
         logger.exception("failed to load todays symptoms", extra={"user_id": user_id})
-<<<<<<< HEAD
-        raw_error = _error_text(exc)
-=======
->>>>>>> 00cc9941
+        raw_error = _error_text(exc)
         return _failure(
             SymptomTodayResponse(
                 ok=False,
                 data=[],
-<<<<<<< HEAD
                 error=raw_error,
                 raw_error=raw_error,
-=======
                 error=_error_text(exc),
->>>>>>> 00cc9941
                 friendly_error=_ERR_LOAD_TODAY,
             )
         )
@@ -260,20 +239,14 @@
         rows = await symptoms_db.fetch_daily_summary(conn, user_id, days)
     except Exception:  # pragma: no cover - exercised via tests
         logger.exception("failed to load daily symptoms", extra={"user_id": user_id, "days": days})
-<<<<<<< HEAD
-        raw_error = _error_text(exc)
-=======
->>>>>>> 00cc9941
+        raw_error = _error_text(exc)
         return _failure(
             SymptomDailyResponse(
                 ok=False,
                 data=[],
-<<<<<<< HEAD
                 error=raw_error,
                 raw_error=raw_error,
-=======
                 error=_error_text(exc),
->>>>>>> 00cc9941
                 friendly_error=_ERR_LOAD_DAILY,
             )
         )
@@ -292,20 +265,14 @@
         rows = await symptoms_db.fetch_diagnostics(conn, user_id, days)
     except Exception:  # pragma: no cover - exercised via tests
         logger.exception("failed to load diagnostic summary", extra={"user_id": user_id, "days": days})
-<<<<<<< HEAD
-        raw_error = _error_text(exc)
-=======
->>>>>>> 00cc9941
+        raw_error = _error_text(exc)
         return _failure(
             SymptomDiagResponse(
                 ok=False,
                 data=[],
-<<<<<<< HEAD
                 error=raw_error,
                 raw_error=raw_error,
-=======
                 error=_error_text(exc),
->>>>>>> 00cc9941
                 friendly_error=_ERR_LOAD_DIAG,
             )
         )
@@ -327,20 +294,14 @@
         rows = await symptoms_db.fetch_symptom_codes(conn, include_inactive=include_inactive)
     except Exception:  # pragma: no cover - exercised via tests
         logger.exception("failed to load symptom codes", extra={"include_inactive": include_inactive})
-<<<<<<< HEAD
-        raw_error = _error_text(exc)
-=======
->>>>>>> 00cc9941
+        raw_error = _error_text(exc)
         return _failure(
             SymptomCodeResponse(
                 ok=False,
                 data=[],
-<<<<<<< HEAD
                 error=raw_error,
                 raw_error=raw_error,
-=======
                 error=_error_text(exc),
->>>>>>> 00cc9941
                 friendly_error=_ERR_LOAD_CODES,
             )
         )
