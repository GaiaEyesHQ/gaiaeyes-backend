from __future__ import annotations

from datetime import datetime, timezone
from pathlib import Path
from typing import Iterable, Optional

import pytest
from httpx import ASGITransport, AsyncClient

ROOT = Path(__file__).resolve().parents[1]
import sys

if str(ROOT) not in sys.path:
    sys.path.insert(0, str(ROOT))

from app.main import app  # noqa: E402
from app.db import get_db, symptoms as symptoms_db  # noqa: E402

UTC = timezone.utc


class RecordingStore:
    def __init__(self) -> None:
        self.events: list[dict] = []
        self.counter = 0

    def insert(
        self,
        user_id: str,
        *,
        symptom_code: str,
        ts_utc: Optional[datetime] = None,
        severity: Optional[int] = None,
        free_text: Optional[str] = None,
        tags: Optional[Iterable[str]] = None,
    ) -> dict:
        self.counter += 1
        ts_value = ts_utc
        if ts_value is None:
            ts_value = datetime(2024, 1, 1, tzinfo=UTC)
        elif ts_value.tzinfo is None:
            ts_value = ts_value.replace(tzinfo=UTC)
        else:
            ts_value = ts_value.astimezone(UTC)
        event = {
            "id": f"evt-{self.counter}",
            "user_id": user_id,
            "symptom_code": symptom_code,
            "ts_utc": ts_value,
            "severity": severity,
            "free_text": free_text,
            "tags": list(tags or []),
        }
        self.events.append(event)
        return {"id": event["id"], "ts_utc": ts_value.isoformat()}


@pytest.fixture(autouse=True)
def override_dev_bearer():
    from app import db

    original = db.settings.DEV_BEARER
    db.settings.DEV_BEARER = "test-token"
    try:
        yield
    finally:
        db.settings.DEV_BEARER = original


@pytest.fixture(autouse=True)
def override_db_dependency():
    async def _fake_db():
        yield object()

    app.dependency_overrides[get_db] = _fake_db
    try:
        yield
    finally:
        app.dependency_overrides.pop(get_db, None)


@pytest.fixture
async def client():
    transport = ASGITransport(app=app)
    async with AsyncClient(transport=transport, base_url="http://test") as client:
        yield client


@pytest.fixture
def anyio_backend():
    return "asyncio"


@pytest.fixture
def recording_store(monkeypatch):
    store = RecordingStore()

    async def _insert(conn, user_id, **kwargs):  # noqa: ARG001
        return store.insert(user_id, **kwargs)

    async def _codes(conn, include_inactive=True):  # noqa: ARG001
        return [
            {
                "symptom_code": "NERVE_PAIN",
                "label": "Nerve pain",
                "description": None,
                "is_active": True,
            },
            {
                "symptom_code": "OTHER",
                "label": "Other",
                "description": None,
                "is_active": True,
            },
        ]

    monkeypatch.setattr(symptoms_db, "insert_symptom_event", _insert)
    monkeypatch.setattr(symptoms_db, "fetch_symptom_codes", _codes)

    return store


@pytest.mark.anyio
async def test_normalizes_variants(client: AsyncClient, recording_store: RecordingStore):
    headers = {
        "Authorization": "Bearer test-token",
        "X-Dev-UserId": "00000000-0000-0000-0000-000000000001",
    }

    payload = {"symptom_code": "nerve pain"}
    response = await client.post("/v1/symptoms", json=payload, headers=headers)
    assert response.status_code == 200
    data = response.json()
    assert data["ok"] is True
    assert recording_store.events[0]["symptom_code"] == "NERVE_PAIN"

    payload_dash = {"symptom_code": "nerve-pain"}
    response_dash = await client.post("/v1/symptoms", json=payload_dash, headers=headers)
    assert response_dash.status_code == 200
    assert recording_store.events[1]["symptom_code"] == "NERVE_PAIN"


@pytest.mark.anyio
async def test_unknown_strict_vs_default(client: AsyncClient, recording_store: RecordingStore):
    headers = {
        "Authorization": "Bearer test-token",
        "X-Dev-UserId": "00000000-0000-0000-0000-000000000002",
    }

    strict_response = await client.post(
        "/v1/symptoms?strict=1",
        json={"symptom_code": "mystery"},
        headers=headers,
    )
    assert strict_response.status_code == 400
    strict_data = strict_response.json()
    assert strict_data["ok"] is False
    assert strict_data["error"] == "unknown symptom_code"
    assert "valid" in strict_data and "NERVE_PAIN" in strict_data["valid"]
    assert not recording_store.events

    relaxed_response = await client.post(
        "/v1/symptoms",
        json={"symptom_code": "mystery"},
        headers=headers,
    )
    assert relaxed_response.status_code == 200
    relaxed_data = relaxed_response.json()
    assert relaxed_data["ok"] is True
    assert recording_store.events[0]["symptom_code"] == "OTHER"


@pytest.mark.anyio
@pytest.mark.parametrize(
    "path, attr, expected_friendly",
    [
        ("/v1/symptoms/codes", "fetch_symptom_codes", "Failed to load symptom codes"),
        ("/v1/symptoms/today", "fetch_symptoms_today", "Failed to load today's symptoms"),
        ("/v1/symptoms/daily", "fetch_daily_summary", "Failed to load daily symptom summary"),
        ("/v1/symptoms/diag", "fetch_diagnostics", "Failed to load diagnostic summary"),
    ],
)
async def test_symptom_routes_wrap_db_errors(
    client: AsyncClient,
    monkeypatch: pytest.MonkeyPatch,
    path: str,
    attr: str,
    expected_friendly: str,
):
    async def _boom(*args, **kwargs):  # noqa: ARG001
        raise RuntimeError("db boom")

    monkeypatch.setattr(symptoms_db, attr, _boom)

    headers = {
        "Authorization": "Bearer test-token",
        "X-Dev-UserId": "00000000-0000-0000-0000-000000000123",
    }

    response = await client.get(path, headers=headers)
    assert response.status_code == 200
    payload = response.json()
    assert payload["ok"] is False
    assert payload["data"] == []
<<<<<<< HEAD
    assert payload["error"] == expected_friendly
    assert payload["raw_error"] == "db boom"
=======
    assert payload["error"] == "db boom"
>>>>>>> 3dc3698c
    assert payload["friendly_error"] == expected_friendly


@pytest.mark.anyio
async def test_post_symptom_returns_normalized_error(client: AsyncClient, monkeypatch: pytest.MonkeyPatch):
    headers = {
        "Authorization": "Bearer test-token",
        "X-Dev-UserId": "00000000-0000-0000-0000-000000000001",
    }

    async def _codes(*args, **kwargs):  # noqa: ARG001
        raise RuntimeError("no db")

    monkeypatch.setattr(symptoms_db, "fetch_symptom_codes", _codes)

    response = await client.post("/v1/symptoms", json={"symptom_code": "nerve_pain"}, headers=headers)
    assert response.status_code == 200
    payload = response.json()
    assert payload["ok"] is False
    assert payload["data"] is None
<<<<<<< HEAD
    assert payload["error"] == "Failed to load symptom codes"
    assert payload["raw_error"] == "no db"
=======
    assert payload["error"] == "no db"
>>>>>>> 3dc3698c
    assert payload["friendly_error"] == "Failed to load symptom codes"


@pytest.mark.anyio
async def test_post_symptom_insert_failure_returns_safe_error(
    client: AsyncClient, monkeypatch: pytest.MonkeyPatch
):
    headers = {
        "Authorization": "Bearer test-token",
        "X-Dev-UserId": "00000000-0000-0000-0000-000000000001",
    }

    async def _codes(*args, **kwargs):  # noqa: ARG001
        return [
            {
                "symptom_code": "HEADACHE",
                "label": "Headache",
                "description": "",
                "is_active": True,
            }
        ]

    async def _boom(*args, **kwargs):  # noqa: ARG001
        raise RuntimeError("db down")

    monkeypatch.setattr(symptoms_db, "fetch_symptom_codes", _codes)
    monkeypatch.setattr(symptoms_db, "insert_symptom_event", _boom)

    response = await client.post(
        "/v1/symptoms",
        json={"symptom_code": "headache"},
        headers=headers,
    )
    assert response.status_code == 200
    payload = response.json()
    assert payload["ok"] is False
    assert payload["data"] is None
<<<<<<< HEAD
    assert payload["error"] == "Failed to record symptom event"
    assert payload["raw_error"] == "db down"
=======
    assert payload["error"] == "db down"
>>>>>>> 3dc3698c
    assert payload["friendly_error"] == "Failed to record symptom event"<|MERGE_RESOLUTION|>--- conflicted
+++ resolved
@@ -202,12 +202,7 @@
     payload = response.json()
     assert payload["ok"] is False
     assert payload["data"] == []
-<<<<<<< HEAD
-    assert payload["error"] == expected_friendly
-    assert payload["raw_error"] == "db boom"
-=======
     assert payload["error"] == "db boom"
->>>>>>> 3dc3698c
     assert payload["friendly_error"] == expected_friendly
 
 
@@ -228,12 +223,7 @@
     payload = response.json()
     assert payload["ok"] is False
     assert payload["data"] is None
-<<<<<<< HEAD
-    assert payload["error"] == "Failed to load symptom codes"
-    assert payload["raw_error"] == "no db"
-=======
     assert payload["error"] == "no db"
->>>>>>> 3dc3698c
     assert payload["friendly_error"] == "Failed to load symptom codes"
 
 
@@ -271,10 +261,5 @@
     payload = response.json()
     assert payload["ok"] is False
     assert payload["data"] is None
-<<<<<<< HEAD
-    assert payload["error"] == "Failed to record symptom event"
-    assert payload["raw_error"] == "db down"
-=======
     assert payload["error"] == "db down"
->>>>>>> 3dc3698c
     assert payload["friendly_error"] == "Failed to record symptom event"