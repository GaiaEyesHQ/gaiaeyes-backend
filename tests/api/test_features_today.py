--- conflicted
+++ resolved
@@ -315,21 +315,10 @@
     )
     assert resp.status_code == 200
     payload = resp.json()
-<<<<<<< HEAD
-    assert payload["ok"] is True
-    assert payload["error"] is None
-    data = payload["data"]
-    assert data["steps_total"] == 3210
-    assert data["day"] == "2024-04-05"
-    diag = payload["diagnostics"]
-    assert diag["cache_fallback"] is True
-    assert diag["error"] == "boom"
-=======
     assert payload["ok"] is False
     assert payload["data"] is None
     assert payload["error"] == "boom"
     assert payload["diagnostics"]["source"] == "empty"
->>>>>>> 70d8b8e2
 
 
 @pytest.mark.anyio
@@ -366,61 +355,10 @@
     )
     assert resp.status_code == 200
     payload = resp.json()
-<<<<<<< HEAD
-    assert payload["ok"] is True
-    assert payload["error"] is None
-    data = payload["data"]
-    assert data["steps_total"] == 1111
-    assert data["day"] == "2024-04-06"
-    diag = payload["diagnostics"]
-    assert diag["cache_fallback"] is True
-    assert diag["error"] == "database unavailable"
-
-
-@pytest.mark.anyio
-async def test_features_cache_miss_still_marks_ok(monkeypatch, client: AsyncClient):
-    class _FailCtx:
-        async def __aenter__(self):
-            raise PoolTimeout("timeout")
-
-        async def __aexit__(self, exc_type, exc, tb):
-            return False
-
-    def _boom_acquire():
-        return _FailCtx()
-
-    async def _fake_get_last_good(user_id: str):  # noqa: ARG001
-        return None
-
-    async def _noop_set_last_good(user_id: str, payload):  # noqa: ARG001
-        return None
-
-    monkeypatch.setattr(summary, "_acquire_features_conn", _boom_acquire)
-    monkeypatch.setattr(summary, "get_last_good", _fake_get_last_good)
-    monkeypatch.setattr(summary, "set_last_good", _noop_set_last_good)
-
-    user_id = str(uuid4())
-
-    resp = await client.get(
-        "/v1/features/today",
-        headers={"Authorization": "Bearer test-token", "X-Dev-UserId": user_id},
-        params={"tz": "UTC"},
-    )
-    assert resp.status_code == 200
-    payload = resp.json()
-    assert payload["ok"] is True
-    assert payload["error"] is None
-    data = payload["data"]
-    assert data["user_id"] == user_id
-    # defaults are applied even without cache
-    assert data["steps_total"] == 0
-    assert payload["diagnostics"]["cache_fallback"] is True
-=======
     assert payload["ok"] is False
     assert payload["data"] is None
     assert payload["error"] == "database unavailable"
     assert payload["diagnostics"]["source"] == "empty"
->>>>>>> 70d8b8e2
 
 
 @pytest.mark.anyio
