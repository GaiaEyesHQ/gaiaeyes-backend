--- conflicted
+++ resolved
@@ -21,10 +21,7 @@
   "ok": true,
   "data": [],
   "error": null,
-<<<<<<< HEAD
   "raw_error": null,
-=======
->>>>>>> 00cc9941
   "friendly_error": null
 }
 ```
@@ -32,19 +29,16 @@
 - `ok` is `true` when the request succeeded and `false` on failures.
 - `data` is always present. Collection endpoints return an array (possibly empty). The
   POST route returns either the created event payload or `null` on errors.
-<<<<<<< HEAD
 - `error` carries the original database/driver message (for example, `"db_timeout"`).
 - `raw_error` mirrors `error` so internal tooling can rely on a stable key while
   clients transition to the new contract.
 - `friendly_error` contains the documented fallback string appropriate for end-user
   presentation.
-=======
 - `error` is the raw database/driver message on failures. This preserves historic
   behavior so existing clients can surface the original reason codes (for example,
   `"backend DB unavailable"`).
 - `friendly_error` contains a stable, documented string that downstream callers can use
   for localization or analytics without depending on low-level driver errors.
->>>>>>> 00cc9941
 - Even on database failures the service replies with HTTP 200 so the iOS client can
   decode the body without throwing transport-level exceptions.
 
@@ -56,10 +50,7 @@
   "ok": false,
   "data": [],
   "error": "backend DB unavailable",
-<<<<<<< HEAD
-  "raw_error": "backend DB unavailable",
-=======
->>>>>>> 00cc9941
+  "raw_error": "backend DB unavailable",
   "friendly_error": "Failed to load today's symptoms"
 }
 ```
@@ -115,10 +106,7 @@
   "ok": false,
   "data": null,
   "error": "backend DB unavailable",
-<<<<<<< HEAD
-  "raw_error": "backend DB unavailable",
-=======
->>>>>>> 00cc9941
+  "raw_error": "backend DB unavailable",
   "friendly_error": "Failed to record symptom event"
 }
 ```
@@ -150,10 +138,7 @@
     }
   ],
   "error": null,
-<<<<<<< HEAD
   "raw_error": null,
-=======
->>>>>>> 00cc9941
   "friendly_error": null
 }
 ```
@@ -165,10 +150,7 @@
   "ok": false,
   "data": [],
   "error": "backend DB unavailable",
-<<<<<<< HEAD
-  "raw_error": "backend DB unavailable",
-=======
->>>>>>> 00cc9941
+  "raw_error": "backend DB unavailable",
   "friendly_error": "Failed to load symptom codes"
 }
 ```
@@ -204,7 +186,6 @@
 If the query cannot reach the database the response becomes:
 
 ```json
-<<<<<<< HEAD
   {
     "ok": false,
     "data": [],
@@ -212,14 +193,12 @@
     "raw_error": "backend DB unavailable",
     "friendly_error": "Failed to load today's symptoms"
   }
-=======
 {
   "ok": false,
   "data": [],
   "error": "backend DB unavailable",
   "friendly_error": "Failed to load today's symptoms"
 }
->>>>>>> 00cc9941
 ```
 
 ## GET `/v1/symptoms/daily?days=30`
@@ -261,10 +240,7 @@
   "ok": false,
   "data": [],
   "error": "backend DB unavailable",
-<<<<<<< HEAD
-  "raw_error": "backend DB unavailable",
-=======
->>>>>>> 00cc9941
+  "raw_error": "backend DB unavailable",
   "friendly_error": "Failed to load daily symptom summary"
 }
 ```
@@ -303,10 +279,7 @@
   "ok": false,
   "data": [],
   "error": "backend DB unavailable",
-<<<<<<< HEAD
-  "raw_error": "backend DB unavailable",
-=======
->>>>>>> 00cc9941
+  "raw_error": "backend DB unavailable",
   "friendly_error": "Failed to load diagnostic summary"
 }
 ```
