# /v1/features/today

The `/v1/features/today` endpoint returns a consolidated “daily features” snapshot for the authenticated user. The handler performs several safety checks to ensure mobile clients always receive a stable envelope, even when the mart has gaps.

## Query parameters

| Name | Type | Default | Description |
| ---- | ---- | ------- | ----------- |
| `tz` | string | `America/Chicago` | IANA timezone used to resolve “today”. The server computes `(now() at time zone :tz)::date` and uses that local day for all lookups and diagnostics. |

## Response envelope

```
{
  "ok": true|false,
  "data": { ... },     // `{}` when no data is available
  "error": string|null,
  "diagnostics": {
    "branch": "scoped" | "anonymous",
    "day": "YYYY-MM-DD" | null,
    "day_used": "YYYY-MM-DD" | null,
    "source": "today" | "freshened" | "yesterday" | "empty" | "cache",
    "mart_row": true|false,
    "freshened": true|false,
    "statement_timeout_ms": int,
    "requested_user_id": uuid|null,
    "user_id": uuid|null,
    "updated_at": ISO8601|null,
    "max_day": "YYYY-MM-DD" | null,
    "total_rows": int|null,
    "tz": string,
    "cache_fallback": true|false,
    "pool_timeout": true|false,
    "error": string|null
  }
}
```

`data` is never `null`. When a snapshot is unavailable the handler returns `{}` with `ok:true` so tiles can remain filled with the last-good content. During cache fallbacks the top-level `error` remains `null`; clients should read `diagnostics.error` to surface operator-friendly messaging while still treating the payload as usable.

## Source selection

1. **Today’s mart row** – if `marts.daily_features` already contains `(user_id, today_local)` the handler hydrates it with live sleep and space weather context.
2. **Freshen** – if today’s row is missing, the handler performs a short “freshen” by combining `gaia.daily_summary`, raw sleep samples, and space-weather feeds. The response is annotated with `source:"freshened"` and `freshened:true`.
3. **Yesterday fallback** – when neither of the above produce data, the handler loads yesterday’s mart row and marks `source:"yesterday"`.
4. **Cache fallback** – when the service cannot obtain a database connection (for example when pgBouncer is saturated), the handler serves the last-good payload from the in-memory/Redis cache, marks `cache_fallback:true`, and sets `pool_timeout:true`. Clients continue to receive populated tiles even while the database is briefly unavailable.
<<<<<<< HEAD
5. **Empty** – if no data or cache entry exists, the response is `{}` with `source:"empty"`. Even in this case the handler now returns `ok:true` so dashboards keep rendering defaults while diagnostics report the outage reason.
=======
5. **Empty** – if no data or cache entry exists, the response is `{}` with `source:"empty"` (and `ok:false` when a hard error occurs).
>>>>>>> 70d8b8e2

Because diagnostics are always returned, client teams can inspect `diagnostics.day_used`, `source`, and `mart_row` to understand which branch served the payload.<|MERGE_RESOLUTION|>--- conflicted
+++ resolved
@@ -44,10 +44,6 @@
 2. **Freshen** – if today’s row is missing, the handler performs a short “freshen” by combining `gaia.daily_summary`, raw sleep samples, and space-weather feeds. The response is annotated with `source:"freshened"` and `freshened:true`.
 3. **Yesterday fallback** – when neither of the above produce data, the handler loads yesterday’s mart row and marks `source:"yesterday"`.
 4. **Cache fallback** – when the service cannot obtain a database connection (for example when pgBouncer is saturated), the handler serves the last-good payload from the in-memory/Redis cache, marks `cache_fallback:true`, and sets `pool_timeout:true`. Clients continue to receive populated tiles even while the database is briefly unavailable.
-<<<<<<< HEAD
-5. **Empty** – if no data or cache entry exists, the response is `{}` with `source:"empty"`. Even in this case the handler now returns `ok:true` so dashboards keep rendering defaults while diagnostics report the outage reason.
-=======
 5. **Empty** – if no data or cache entry exists, the response is `{}` with `source:"empty"` (and `ok:false` when a hard error occurs).
->>>>>>> 70d8b8e2
 
 Because diagnostics are always returned, client teams can inspect `diagnostics.day_used`, `source`, and `mart_row` to understand which branch served the payload.