--- conflicted
+++ resolved
@@ -20,7 +20,6 @@
       - name: Setup Python
         uses: actions/setup-python@v5
         with:
-<<<<<<< HEAD
           python-version: "3.11"
 
       - name: Install dependencies
@@ -34,13 +33,11 @@
 
       - name: Publish latest.json to media repo
         if: ${{ secrets.GH_PAT && secrets.MEDIA_REPO }}
-=======
           repository: ${{ env.MEDIA_REPO_OWNER }}/${{ env.MEDIA_REPO_NAME }}
           token: ${{ env.GAIAEYES_MEDIA_TOKEN }}
           path: gaiaeyes-media
           
       - name: Generate quakes_history.json
->>>>>>> af1021a5
         env:
           GH_PAT: ${{ secrets.GH_PAT }}
           MEDIA_REPO: ${{ secrets.MEDIA_REPO }}
@@ -80,9 +77,7 @@
             git push origin "$BRANCH"
           fi
 
-<<<<<<< HEAD
           echo "✅ Publish step complete."
-=======
       - name: Commit & push
         run: |
           set -euo pipefail
@@ -114,5 +109,4 @@
             sleep $((RANDOM % 4 + 2))
           done
           echo "ERROR: Could not push after 3 attempts."
-          exit 1
->>>>>>> af1021a5
+          exit 1